package blockchain

import (
	"context"

	"github.com/bytom/protocol/bc"
	"github.com/bytom/protocol/bc/legacy"
)

<<<<<<< HEAD
// Get the parameters of mining
func (bcr *BlockchainReactor) getWork() *WorkResp {
	var resp WorkResp

	if block := bcr.mining.GetCurrentBlock(); block != nil {
		resp.Header = block.BlockHeader
		return &resp
	}

	return nil
=======
// BlockHeaderByHeight is resp struct for API
type BlockHeaderByHeight struct {
	BlockHeader *legacy.BlockHeader `json:"block_header"`
	Reward      uint64              `json:"reward"`
}

// GetWorkResp is resp struct for API
type GetWorkResp struct {
	BlockHeader *legacy.BlockHeader `json:"block_header"`
	Seed        *bc.Hash            `json:"seed"`
}

func (bcr *BlockchainReactor) getWork() Response {
	bh, err := bcr.miningPool.GetWork()
	if err != nil {
		return NewErrorResponse(err)
	}

	seed, err := bcr.chain.GetSeed(bh.Height, &bh.PreviousBlockHash)
	if err != nil {
		return NewErrorResponse(err)
	}

	resp := &GetWorkResp{
		BlockHeader: bh,
		Seed:        seed,
	}
	return NewSuccessResponse(resp)
>>>>>>> a6a76de4
}

func (bcr *BlockchainReactor) submitWork(bh *legacy.BlockHeader) Response {
	success := bcr.miningPool.SubmitWork(bh)
	return NewSuccessResponse(success)
}

<<<<<<< HEAD
//WorkResp is miner response struct
type WorkResp struct {
	Header legacy.BlockHeader `json:"header"`
=======
func (bcr *BlockchainReactor) getBlockHeaderByHeight(ctx context.Context, req struct {
	Height uint64 `json:"block_height"`
}) Response {
	block, err := bcr.chain.GetBlockByHeight(req.Height)
	if err != nil {
		return NewErrorResponse(err)
	}

	resp := &BlockHeaderByHeight{
		BlockHeader: &block.BlockHeader,
		Reward:      block.Transactions[0].Outputs[0].Amount,
	}
	return NewSuccessResponse(resp)
>>>>>>> a6a76de4
}<|MERGE_RESOLUTION|>--- conflicted
+++ resolved
@@ -7,18 +7,6 @@
 	"github.com/bytom/protocol/bc/legacy"
 )
 
-<<<<<<< HEAD
-// Get the parameters of mining
-func (bcr *BlockchainReactor) getWork() *WorkResp {
-	var resp WorkResp
-
-	if block := bcr.mining.GetCurrentBlock(); block != nil {
-		resp.Header = block.BlockHeader
-		return &resp
-	}
-
-	return nil
-=======
 // BlockHeaderByHeight is resp struct for API
 type BlockHeaderByHeight struct {
 	BlockHeader *legacy.BlockHeader `json:"block_header"`
@@ -47,7 +35,6 @@
 		Seed:        seed,
 	}
 	return NewSuccessResponse(resp)
->>>>>>> a6a76de4
 }
 
 func (bcr *BlockchainReactor) submitWork(bh *legacy.BlockHeader) Response {
@@ -55,11 +42,6 @@
 	return NewSuccessResponse(success)
 }
 
-<<<<<<< HEAD
-//WorkResp is miner response struct
-type WorkResp struct {
-	Header legacy.BlockHeader `json:"header"`
-=======
 func (bcr *BlockchainReactor) getBlockHeaderByHeight(ctx context.Context, req struct {
 	Height uint64 `json:"block_height"`
 }) Response {
@@ -73,5 +55,4 @@
 		Reward:      block.Transactions[0].Outputs[0].Amount,
 	}
 	return NewSuccessResponse(resp)
->>>>>>> a6a76de4
 }